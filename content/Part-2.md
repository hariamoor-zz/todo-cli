--- conflicted
+++ resolved
@@ -1,10 +1,6 @@
 # Serializing Application State to Disk
 
-<<<<<<< HEAD
 In this, our second week, we'll proceed to modeling our persistent-state. Here, we develop the app's "backend", which provides an API of some sort for the "frontend" to interact with to serve the users. [Here's an aside explaining this analogy.](General-Asides.md#aside-3-tiered-architectures "Because, obviously, the best metaphors are explained in lengthy asides.")
-=======
-Here, in Part 2, we'll proceed to modeling our persistent-state. Here, we develop the app's "backend", which provides an interface for the "frontend" to call upon the core logic.
->>>>>>> b60b6a22
 
 ## Strategies for Managing Application State
 
@@ -16,23 +12,13 @@
 
 ## Data Representation in Persistent Memory
 
-<<<<<<< HEAD
 Writing our to-do list to persistent memory is all well and good, but how exactly do we do that? We generally can't write arbitrarily complex Rust types to disk; only explicit sequences of bytes. And we must have some consistency so that we can also read the memory that we persist.
-=======
-Writing our to-do list to persistent memory is all well and good, but how exactly do we do that? We generally can't write arbitrarily complex Rust types to disk; only explicit sequences of bytes.
->>>>>>> b60b6a22
 
 We apply a paradigm called [serialization](https://en.wikipedia.org/wiki/Serialization) to solve this problem. Serialization is the process of translating data structures and object state represented in a program into a format that can be stored in disk, transmitted across a network connection, and reconstructed later. This practice is widely applied in many different fields of software engineering; it's useful just about anywhere that multiple components of software need to interface with each other, which is to say, everywhere.
 
 Once we know that the user is finished interacting with the to-do list, e.g. when it is scheduled by the Rust compiler to be freed from memory, we can serialize it and write to disk. Similarly, once we know that the user wants to once again interact with the to-do list, we load it from disk and _deserialize_ it back into the original format.
 
-<<<<<<< HEAD
 The Rust community provides the [serde-rs](https://serde.rs/) framework, which exposes an API to generically serialize and deserialize Rust data structures. In this part of the tutorial, we make extensive use of this framework to provide a simple API to our frontend that manages a user's to-do list and then saves it to disk when s/he doesn't need it anymore. For more on how serde compares with competitors, [see this aside](Rust-Asides.md#aside-serialization "Wherein we just gloat about Rust being cooler than us.").
-=======
-The Rust community provides the [serde-rs](https://serde.rs/) framework, which provides an interface to generically serialize and deserialize Rust data structures. We will extensively use this framework to provide the desired API to our frontend.
-
-For more information on serialization and `serde-rs`, please see the [pertinent aside](Rust-Asides.md).
->>>>>>> b60b6a22
 
 ## Setting Up
 
@@ -54,15 +40,8 @@
 ```
 
 <!-- However, we must first ask ourselves; when and why did we assume that each task would be stored as a string? It would indeed be convenient if that's all we needed to store, but what if we wanted to also store a due date at some point in the future? What if we wanted to expand our definition of what a task in our to-do list looks like? -->
-<<<<<<< HEAD
-
 We first ask ourselves: why does our identifier _have to_ be a string? Why not a `struct`? Why not an arbitrary type, as long as you can serialize it and print it to the console?
 
-=======
-
-We first ask ourselves: why does our identifier _have to_ be a string? Why not a `struct`? Why not an arbitrary type, as long as you can serialize it and print it to the console?
-
->>>>>>> b60b6a22
 In software, rapidly changing requirements are all too common. In general, we'd like to make code as _generic_ and _extensible_ as possible. Fortunately, Rust is built to support this use case idiomatically. We add a _parametriized generic type_ as follows:
 
 ```rust
@@ -133,13 +112,9 @@
 +---+-------------+
 ```
 
-<<<<<<< HEAD
 Note that we index our list starting with 1: how will this affect user input, and how must we adjust accordingly, given that our list is backed by an array-like structure?
 
 Finally, we present the `run` function. Here, we make use of Rust's [pattern-matching syntax](https://doc.rust-lang.org/book/ch18-03-pattern-syntax.html) to dynamically destructure our `Instruction` type:
-=======
-Finally, we present the `run` function. We make use of Rust's [pattern-matching syntax](https://doc.rust-lang.org/book/ch18-03-pattern-syntax.html) to dynamically destructure our `Instruction` type:
->>>>>>> b60b6a22
 
 ```rust
 pub fn run(&mut self, inst: Instruction<T>) {
