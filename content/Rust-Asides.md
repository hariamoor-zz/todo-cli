# Rust Asides

These asides supplement the tutorial with bits on the Rust syntax covered in the code.

## Aside: Macros in Rust

Firstly, what is a macro? A macro is a recording of specific instructions. You can think of it as a function from code to code. This is a bit dangerous if the code produced can affect the code around it. If you invoke a macro, it might introduce a variable, or change a variable that was being used by the code around it.

Rust is blessed with [an extremely powerful macro system](https://doc.rust-lang.org/1.7.0/book/macros.html). It's not only Turing-complete (theoretically just as powerful as Rust itself -- with a power tool called procedural macros), but also _hygienic_; the compiler can make the guarantee that there is no accidental capture of identifiers in macro expansion. Also: *important convention*: all things ending with a `!` in Rust are a macro.

This is a common reason why metaprogramming in C++ is under-utilized - it's not hygienic, and is in fact rather unsafe. The Rust community, however, prides itself both on high-quality metaprogramming primitives and learning from the flaws in other languages. For this reason, we can safely use macros to our hearts' content (at least until the build times get overwhelming).

It is worth noting that macros are not a necessary part of code. Like all tools, there is a time and place for it. `clap::clap_app` uses it to make its use of the builder pattern cleaner. More broadly, when using a mini-language to express a specific part of a program (like the command-line arguments or string formatting (`println!`)).

Macros can also help inform the future of the language. The `?` we used above actually used to be `try!` until the committee saw it everywhere and realized that a nicer syntax was in order.

## Aside: Good Error Handling

Consider the following pristine Java code:

```java
public static Instruction parse() throws ThatCustomExceptionForBadUserInputIJustMade {}
```

Though this is considered to be idiomatic Java, there are some rather unsavory details we see here. In particular, the onus is on the developer to remember which functions can result in thrown exceptions, and which of those exceptions to catch, i.e. with a `try-catch` block such as the following:

```java
try {
    Instruction args = parse();
} catch (ThatCustomExceptionForBadUserInputIJustMade tcefbuiijm) {
    // complain to user or something
}
```

In general, the idea of "throwing" an "exception" in the middle of the code when something doesn't go the way you want it to, and unwinding the call-stack until someone catches it, is a very object-oriented concept. This has its roots in C-style error-handling with POSIX signals (did someone say "Segmentation fault (core dumped)"?)

A much more succinct model of error-handling is Haskell's [monad](https://www.haskell.org/tutorial/monads.html) construct. Observe the following definition:

```haskell
infixl 1  >>, >>=
class Monad m  where
    (>>=)            :: m a -> (a -> m b) -> m b
    (>>)             :: m a -> m b -> m b
    return           :: a -> m a
    fail             :: String -> m a

    m >> k           =  m >>= \_ -> k
```

For the uninitiated, the above is absolute gibberish; however, in essence, Haskell provides a generic type called `Monad` defined by (1) a generic type `a`, and; (2) functions called `bind` and `return`. The `bind` function applies another monadic transformation respecting the same monad `m` iff `a` is valid, and the `return` function "unwraps" `a` so that it can be used as a normal value.

In general, this is a much more succinct pattern for error-handling. In cases where you want to bother the user (which, for small applications such as this one, is most of them), it DWIMs and propagates the error, defined here as a `String`, up the call stack. On the other hand, if the developer wants to explicitly handle the error, he may do so with Haskell's pattern-matching syntax.

Idiomatic Rust follows a very similar system; the `Result` and `Option` types are isomorphic to trivially-defined monads in Haskell. In general, it is considered unsavory to `panic!`, especially explicitly. You either propagate the error up the stack or manually address it; however, if you don't want to do either of those things, there is also an `.unwrap()` function that returns the underlying type or `panic!`s internally.

### Aside in the Aside: Similarity to the Ubiquitous `null` type

Rustaceans with backgrounds in C-based languages can be quick to retort that `Option` is a glorified null-pointer. However, this is not true. Historically, `null` in OO languages has been implemented as a invariant pointer to an immutable memory address, e.g. `const void *NULL = 0` in C. It's traditionally used as a "default" type or a placeholder, which is intrinsically an unsafe notion, since null-checks aren't rigorously enforced by the compiler.

(In fact, if the Java above wasn't be thoroughly code reviewed you may not even throw an exception and just return null if the user messes up, and you'll have to check for that, and others (me in three months if I were writing it) would forget to.)

The `None` enumeration in Rust's `Option` type, on the other hand, is a very different notion. The idea is that, in these exceptional situations, you can either explicitly address the error case or, if the current function returns a type of the same enumeration, use the `?` operator to [propagate the errors up the call-stack](https://doc.rust-lang.org/edition-guide/rust-2018/error-handling-and-panics/the-question-mark-operator-for-easier-error-handling.html).

#### Aside in the Aside in the Aside: Zero Cost Abstractions

Yay! We have a type. The issue, however, with types, is that they can be slower to manage after the code is compiled. After all, in C, bare pointers are tiny -- fitting in registers. But what about some `Option` thing? What's its size?

<<<<<<< HEAD
Here, the Rust compiler has a trick up its sleave: if your type is like a pointer, rust will compile the matches against an `Option` to the nullity check that the good C programmer would've written. (So the Rustecean from the aside above is right in some cases, and in a literal sense.)

This is a general principle in Rust: a lot of safer and elegant parts of the code actually come at no runtime cost. There is one other classic example Rusteceans use to gloat: the memory safety comes at no cost -- to the programmer or the compiled program.
=======
Here, the Rust compiler has a trick up its sleeve; if the underlying type implements the `Deref` trait, i.e. it's "like" a pointer, then this idiomatic Rust code is isomorphic to the equivalent C code that applies a null-check.

This is a rather useful pattern in Rust: a lot of safer and elegant parts of the code actually come at no runtime cost.
>>>>>>> c3bbed7a

## Aside: Bindings

The way to make variables in rust is to use `let`. However, it does more than that. This has to do with a broader notion called [pattern matching](https://en.wikipedia.org/wiki/Pattern_matching).

Rust uses pattern matching in various cases -- see the associated [chapter in the Rust book](https://doc.rust-lang.org/book/ch18-03-pattern-syntax.html) that describes this. `let` bindings can use a special type of pattern matching called [destructuring](https://doc.rust-lang.org/book/ch18-03-pattern-syntax.html#destructuring-to-break-apart-values).

Some destructuring will always work: a `struct` (or object) can be destructured into its fields, a tuple (fixed length list if you need an analogy) can be destructured into its contents. Rust calls this an irrefutable binding.

For `enums`, these bindings are not irrefutable: the value being destructured might be under a different label. For example, if you have an `a: Option<Instruction>`, `let Some(value) = a` would not always work.

The `if let` lets you conditionally bind variables to further aid managing `enum`s. This means, instead of only having `?` to boot errors further up the stack, you have `if let` to handle the error.

There are other ways to pattern match against more complex enums too: you use [match](https://doc.rust-lang.org/book/ch18-01-all-the-places-for-patterns.html#match-arms).

(For the category-theory inclined: this has to do with the universal mapping properties of products and coproducts. The irrefutable case is essentially stating that if you have a product over types `T` and `U` (say a tuple `(T, U)`), every map from a type `V` into `T` and `U` factors through the product type. The refutable case has to do with coproducts. The duality means that we cannot be sure we have such a similar factoring.)

## Aside: Serialization

The `serde-rs` library, used in this tutorial, is considered by the open-source community to be the gold standard for safe and predictable serialization. It provides a common API to interact with a multitude of formats, including JSON, Bincode, Pickle (in the Python world), YAML, and more! Both from a usability perspective and a safety perspective, `serde-rs` provides a much better framework for serialization than others of its kind. Below, we provide a cursory comparison between `serde-rs` and similar serialization frameworks in other languages:

### Java's Default Serialization

With Java, objects could be created arbitrarily with serialization and deserialization; this is intrinsically unsafe. In particular, you could inject a crafted serialized object into the program's input, and create any object - potentially one that could hijack the program - therein. Generally speaking, the Java community acknowledges that it was a bad idea to publicly use such a _flexible_ method of serialization, and users of this framework in industry generally tend to have to wrap it with their own paradigms.

With Rust and `serde-rs`, however, you have a much more strict and well-defined deserialization process. If you want a `struct` to deserialize from a JSON document, but only take in some of its fields, then that's all you're going to get. Similarly, arbitrary objects cannot be created the same way they can in Java; in fact, there's very little, if any, opportunity for external programs to hijack control of your Rust program through `serde-rs`.

### C++'s Serialization with Boost

This Rust API for serialization is generally considered more _expressive_ than that provided by the Boost framework in C++; this is because, while you can serialize/deserialize objects in C++ as you can in Rust, the contracts you must fulfill for custom formatting is less clear (since C++ templates are not as expressive as Rust's traits). Furthermore, the C++ libraries for serialization are not as all-encompassing as serde: there is no one library (known to the authors) that serializes into all the formats that serde does.

### Haskell's Serialization with `Data.Serialize`

Who the fuck goes to production with Haskell, in the first place...?

OK, this isn't much of an argument. It just so happens that this Haskell module has the same limitation as the C++ library; there's no generic solution for serialization to an arbitrary format (or at least a collection of distinct formats).

<<<<<<< HEAD
Who the fuck goes to production with Haskell, in the first place...?

Well, that's not really an argument, if Haskell were doing the right thing. Fortunately, we have avoided having to recant: `Data.Serialize` is a lot like the Boost system that exists for C++. The key difference is that the serialization contract is explicit, but it is messier as it lifts the `Builder` monad to form a custom serialization monad.

`Data.Serialize` is also not as complete as serde, lacking any in-built support for the variety of formats serde does.

## Aside: The Layout of a Rust Application

If you're reading this you either somehow like the schizoid writing style of this tutorial or you ignored our mild suggestion to read the Rust book. In case that suggestion was too mild, we recommend you read through [the Rust book](https://doc.rust-lang.org/book/) again.

Not yet suggestive enough? Luckily for you, the writer with this tone likes the sound of their own voice and will get you up to speed on some basics imminently. Again, this isn't a replacement for [the book](https://doc.rust-lang.org/book/), just, at best, a suppliment that focusses on points that will come up in starting on the app.

That is, what to start with? Let's really empty the canvas and suppose that the code wasn't actually already present under `../src`. The easiest thing to do is `cargo new app <name>` in a shell of your choice. This would make this sort of directory tree:

- <name>
  - src
    - main.rs
  - Cargo.toml
  - .git (yes, by default, cargo makes you a git repo too -- what a great friend!)

The `Cargo.toml` describes the app, naming it, versioning it, and listing its dependencies. Hence, if you need a dependency, it's easiest to add it to this list so that you have it when you rebuild. This is covered in more detail as we install clap-rs and serde. Hence, let's move on to the other file: `main.rs`.

Here, cargo will have given you a main function, but let's talk in broader strokes for this aside.

### Aside in the Aside: The Layout of Rust Code

This is a broad overview of what goes where in Rust. This, like the aside it's in, is not a replacement for [the book](https://doc.rust-lang.org/book/), but a sub-section to aid you in reading the source code we provide.

As a descendant of C, Rust uses `{}` for blocks. There are four levels of blocks we'll nest our way into (this is in order of the tutorial's presentation):

1. Module
1. Struct, Enum, or trait declaration
1. Function
1. Impl block

Here's a fuller arrangement of what the blocks are and how they nest (simplified to only include common patterns):

- Module
  - Struct, trait, or enum declaration
  - Impl block
    - Function
  - Function

Inside a function, there's control-flow. This is discussed in more detail as needed, so will be glossed over for our broad strokes. In fact, the broader strokes below only briefly sketch modules and impl blocks (the rest are assumed to be legible or covered as they are brought up).

### Aside in the Aside: Modules

Zerothly: the book has more details [here](https://doc.rust-lang.org/1.30.0/book/2018-edition/ch07-00-modules.html).

Firstly, a bit of philosophy:

> Namespaces are a honking great idea -- let's do more of those! --_Tim Peters, the Zen of Python_

So? The first thing is that every `filename.rs` is implicitly in a module `filename`. But there's more! Rust has a module keyword so you can nest as much as you'd like with just one file. `pub` makes things public because everything is private by default (yay, encapsulation!). Hence, you'll see that our `cli.rs` opens with `pub mod cli {`.

In order to use modules elsewhere, you need to `use` them. This also has a couple edge cases:

- If the module is another file in your application, you have to declare it with `mod filename;` in your `main.rs`.
- If the module is from a crate you're depending on, you have to forward-declare it with `extern crate toplevel_name_of_crate;`.

To use your own modules from your application in your application, note that you have to `use crate::<module path>`. Inner modules are referred to after the `::`. All these edge cases appear in our `main.rs`.

### Aside in the Aside: impl blocks

These blocks implement functions on data types. These are the methods in Java. There are two flavors of impl block:

- Standalone
- impl trait

A standalone `impl` block reads `impl <type> {` and in the block, you list out methods and implement them. These will be the methods your object can use. `self` is a magic keyword in the block that refers to the instance of the object you're calling the method on (if it's absent, the method is like a static function in Java or C++). `Self` is a magic keyword for the type that you're implementing methods for.
=======
Not only that, the serialization monad provided in Haskell isn't very extensible; see that most serialization libraries are implemented without using `Data.Serialize`.
>>>>>>> c3bbed7a
<|MERGE_RESOLUTION|>--- conflicted
+++ resolved
@@ -65,15 +65,9 @@
 
 Yay! We have a type. The issue, however, with types, is that they can be slower to manage after the code is compiled. After all, in C, bare pointers are tiny -- fitting in registers. But what about some `Option` thing? What's its size?
 
-<<<<<<< HEAD
-Here, the Rust compiler has a trick up its sleave: if your type is like a pointer, rust will compile the matches against an `Option` to the nullity check that the good C programmer would've written. (So the Rustecean from the aside above is right in some cases, and in a literal sense.)
-
-This is a general principle in Rust: a lot of safer and elegant parts of the code actually come at no runtime cost. There is one other classic example Rusteceans use to gloat: the memory safety comes at no cost -- to the programmer or the compiled program.
-=======
-Here, the Rust compiler has a trick up its sleeve; if the underlying type implements the `Deref` trait, i.e. it's "like" a pointer, then this idiomatic Rust code is isomorphic to the equivalent C code that applies a null-check.
+Here, the Rust compiler has a trick up its sleeve; if the underlying type implements the `Deref` trait, i.e. it's "like" a pointer, then this idiomatic Rust code compiles to what the equivalent C code that applies a null-check would.
 
 This is a rather useful pattern in Rust: a lot of safer and elegant parts of the code actually come at no runtime cost.
->>>>>>> c3bbed7a
 
 ## Aside: Bindings
 
@@ -109,14 +103,7 @@
 
 Who the fuck goes to production with Haskell, in the first place...?
 
-OK, this isn't much of an argument. It just so happens that this Haskell module has the same limitation as the C++ library; there's no generic solution for serialization to an arbitrary format (or at least a collection of distinct formats).
-
-<<<<<<< HEAD
-Who the fuck goes to production with Haskell, in the first place...?
-
-Well, that's not really an argument, if Haskell were doing the right thing. Fortunately, we have avoided having to recant: `Data.Serialize` is a lot like the Boost system that exists for C++. The key difference is that the serialization contract is explicit, but it is messier as it lifts the `Builder` monad to form a custom serialization monad.
-
-`Data.Serialize` is also not as complete as serde, lacking any in-built support for the variety of formats serde does.
+Well, that's not really an argument, if Haskell were doing the right thing. Fortunately, we have avoided having to recant: `Data.Serialize` is a lot like the Boost system that exists for C++. The key difference is that the serialization contract is explicit, but it is messier as it lifts the `Builder` monad to form a custom serialization monad. Not only that, the serialization monad provided in Haskell isn't very extensible; see that most serialization libraries are implemented without using `Data.Serialize`.
 
 ## Aside: The Layout of a Rust Application
 
@@ -181,7 +168,4 @@
 - Standalone
 - impl trait
 
-A standalone `impl` block reads `impl <type> {` and in the block, you list out methods and implement them. These will be the methods your object can use. `self` is a magic keyword in the block that refers to the instance of the object you're calling the method on (if it's absent, the method is like a static function in Java or C++). `Self` is a magic keyword for the type that you're implementing methods for.
-=======
-Not only that, the serialization monad provided in Haskell isn't very extensible; see that most serialization libraries are implemented without using `Data.Serialize`.
->>>>>>> c3bbed7a
+A standalone `impl` block reads `impl <type> {` and in the block, you list out methods and implement them. These will be the methods your object can use. `self` is a magic keyword in the block that refers to the instance of the object you're calling the method on (if it's absent, the method is like a static function in Java or C++). `Self` is a magic keyword for the type that you're implementing methods for.