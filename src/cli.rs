--- conflicted
+++ resolved
@@ -4,27 +4,6 @@
 use clap::clap_app;
 use simple_error::bail;
 
-<<<<<<< HEAD
-        if let Some(matches) = matches.subcommand_matches("add") {
-            return Some(Instruction::Add(matches.value_of("NEW")?.to_string()));
-        } else if let Some(matches) = matches.subcommand_matches("rm") {
-	    // Why can't we use a `?` after the parse?
-            return if let Ok(idx) = matches.value_of("NUM")?.parse() {
-		Some(Instruction::Remove(idx))
-            } else {
-		None
-	    }
-        } else if let Some(matches) = matches.subcommand_matches("modify") {
-            return Some(Instruction::Modify(
-		// This code might panic. Why? Exercise(Part 1): gracefully handle
-		// the error case.
-                matches.value_of("NUM")?.parse().unwrap(),
-                matches.value_of("NEW")?.to_string(),
-            ));
-        } else if matches.is_present("print") {
-            return Some(Instruction::Print);
-        }
-=======
 pub fn parse() -> Result<Instruction<String>, Box<dyn Error>> {
     let matches = clap_app!(todo_cli =>
         (version: "0.1")
@@ -47,7 +26,6 @@
         )
     )
     .get_matches();
->>>>>>> c3bbed7a
 
     if let Some(matches) = matches.subcommand_matches("add") {
         return Ok(Instruction::Add(
